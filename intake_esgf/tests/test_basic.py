--- conflicted
+++ resolved
@@ -6,11 +6,6 @@
 from intake_esgf import ESGFCatalog
 from intake_esgf.base import partition_infos
 from intake_esgf.exceptions import MissingFileInformation, NoSearchResults
-<<<<<<< HEAD
-
-SOLR_TEST = "esgf-node.llnl.gov"
-=======
->>>>>>> 16f06872
 
 
 def test_search():
@@ -230,10 +225,6 @@
             )
             .remove_ensembles()
         )
-<<<<<<< HEAD
-        paths = cat.to_path_dict()
-        assert len(paths) == 1
-=======
         cat.df.loc[cat.df.index[0], "id"] = []  # fake there being no paths to download
         paths = cat.to_path_dict()
         assert len(paths) == 1
@@ -250,5 +241,4 @@
     )
     dpd = cat.to_path_dict()
     paths = dpd[next(iter(dpd))]
-    assert len(paths) == 2
->>>>>>> 16f06872
+    assert len(paths) == 2