--- conflicted
+++ resolved
@@ -7,11 +7,7 @@
 from functools import partial
 from multiprocessing.pool import ThreadPool
 from pathlib import Path
-<<<<<<< HEAD
-from typing import Callable, Literal, Union
-=======
-from typing import Literal, Union
->>>>>>> a9571fde
+from typing import Literal
 
 import pandas as pd
 import requests
@@ -59,9 +55,7 @@
     return dsd
 
 
-def _minimal_key_format(
-    cat, ignore_facets: Union[list[str], str, None] = None
-) -> list[str]:
+def _minimal_key_format(cat, ignore_facets: list[str] | str | None = None) -> list[str]:
     if ignore_facets is None:
         ignore_facets = []
     if isinstance(ignore_facets, str):
@@ -179,7 +173,7 @@
         self.project = esgf_projects[project[0].lower()]
 
     def _minimal_key_format(
-        self, ignore_facets: Union[list[str], str, None] = None
+        self, ignore_facets: list[str] | str | None = None
     ) -> list[str]:
         """
         Return the facets that have different values in the current catalog.
@@ -521,12 +515,11 @@
 
     def to_path_dict(
         self,
-<<<<<<< HEAD
         prefer_streaming: bool = False,
-        globus_endpoint: Union[str, None] = None,
-        globus_path: Union[Path, None] = None,
+        globus_endpoint: str | None = None,
+        globus_path: Path | None = None,
         minimal_keys: bool = True,
-        ignore_facets: Union[None, str, list[str]] = None,
+        ignore_facets: None | str | list[str] = None,
         separator: str = ".",
         quiet: bool = False,
     ) -> dict[str, list[Path]]:
@@ -544,36 +537,6 @@
         )
 
         # optionally use globus to transfer what we can
-=======
-        infos,
-        num_threads,
-        globus_endpoint: str | None = None,
-        globus_path: Path | None = None,
-    ):
-        """Move data either by https or globus transfers."""
-        logger = intake_esgf.conf.get_logger()
-        logger.info("\x1b[36;32mbegin move_data\033[0m")
-
-        # partition infos if an endpoint is given
-        infos_https = infos
-        infos_globus = {}
-        num_globus = 0
-        if globus_endpoint is not None:
-            logger.info("partition info counts")
-            infos_https, infos_globus = self._partition_infos(infos)
-            globus_path = Path(globus_path).expanduser()
-            logger.info(f"└─ {len(infos_https)}: https")
-            for key, item in infos_globus.items():
-                logger.info(f"└─ {len(item)}: {key}")
-                num_globus += len(item)
-
-        # only grab the client if we need it
-        if num_globus:
-            transfer_client = get_authorized_transfer_client()
-            logger.info("globus transfer task_ids")
-
-        # build up task data and submit to the transfer client
->>>>>>> a9571fde
         tasks = []
         if prefer_globus:
             tasks = create_globus_transfer(
@@ -635,19 +598,13 @@
     def to_dataset_dict(
         self,
         prefer_streaming: bool = False,
-        globus_endpoint: Union[str, None] = None,
-        globus_path: Union[Path, None] = None,
+        globus_endpoint: str | None = None,
+        globus_path: Path | None = None,
         add_measures: bool = True,
         minimal_keys: bool = True,
         ignore_facets: None | str | list[str] = None,
         separator: str = ".",
         quiet: bool = False,
-<<<<<<< HEAD
-=======
-        add_measures: bool = True,
-        globus_endpoint: Union[str, None] = None,
-        globus_path: Union[Path, None] = None,
->>>>>>> a9571fde
     ) -> dict[str, xr.Dataset]:
         """Return the current search as a dictionary of datasets.
 
