--- conflicted
+++ resolved
@@ -17,26 +17,15 @@
 license = { file = "LICENSE" }
 requires-python = ">=3.10"
 dependencies = [
-<<<<<<< HEAD
-    "dask",
-    "globus-sdk",
-    "netcdf4",
-    "pandas",
-    "pystac-client>=0.8.6",
-    "pyyaml",
-    "requests",
-    "tqdm",
-    "xarray",
-=======
     "dask>=2024.12.0",
     "globus-sdk>=3.49.0",
     "netcdf4>=1.7.2",
     "pandas>=2.2.3",
+    "pystac-client>=0.8.6",
     "pyyaml>=6.0.2",
     "requests>=2.32.3",
     "tqdm>=4.67.1",
     "xarray>=2024.11.0",
->>>>>>> 16f06872
 ]
 dynamic = ["version"]
 
